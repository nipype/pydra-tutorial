---
jupytext:
  formats: ipynb,md:myst
  text_representation:
    extension: .md
    format_name: myst
    format_version: 0.13
    jupytext_version: 1.14.1
kernelspec:
  display_name: Python 3 (ipykernel)
  language: python
  name: python3
---

# 7. Three Level GLM (from Nilearn)

+++

In this tutorial, we demonstrate how to write pydra tasks for the first level (subject-level) GLM and the second level (group-level) GLM in Nilearn. We use the data from [Balloon Analog Risk-taking Task](https://openneuro.org/datasets/ds000001/versions/1.0.0). 
Basic information about this dataset:
- 16 subjects
- 3 runs
- functional scan TR: 2.3 
- num of functional scan: 300

```{code-cell} ipython3
import nest_asyncio
nest_asyncio.apply()
```

## Preparation

Import packages that will be used globally and set up output directory

```{code-cell} ipython3
import warnings
import sys 
if not sys.warnoptions:
    warnings.simplefilter("ignore")

import os, glob
import datetime
import random
import pydra
from pydra import Workflow
from pydra.engine.specs import File, MultiInputFile, MultiOutputFile
import typing as ty
from pathlib import Path
import datalad.api as dl

import numpy as np
import pandas as pd
import nibabel as nib
from nilearn.interfaces.fmriprep import load_confounds_strategy
from nilearn.image import get_data, math_img, threshold_img
from nilearn.glm.first_level import make_first_level_design_matrix, FirstLevelModel
from nilearn.glm.second_level import SecondLevelModel, non_parametric_inference
from nilearn.glm.contrasts import compute_fixed_effects
from nilearn.plotting import plot_stat_map
```

```{code-cell} ipython3
# get current directory
pydra_tutorial_dir = os.path.dirname(os.getcwd())

# set up output directory
workflow_dir = Path(pydra_tutorial_dir) / 'outputs'
workflow_out_dir = workflow_dir / '7_glm' /'results'

# create folders if not exit
os.makedirs(workflow_out_dir, exist_ok=True)
```

### Download the data

[DataLad](http://handbook.datalad.org/en/latest/index.htmlhttp://handbook.datalad.org/en/latest/index.html) is often used in those cases to download data. Here we use its [Python API](http://docs.datalad.org/en/latest/modref.htmlhttp://docs.datalad.org/en/latest/modref.html).

We need the following data: 

1. event information (raw data)
2. preprocessed image data (fmriprep)
3. masks (fmriprep)
4. confounds (fmriprep)

```{code-cell} ipython3
:tags: []

fmriprep_path = workflow_dir / '7_glm'/ 'data'
rawdata_path = workflow_dir / '7_glm' / 'raw_data'
os.makedirs(fmriprep_path, exist_ok=True)
os.makedirs(rawdata_path, exist_ok=True)
# Install datasets to specific datapaths
fmriprep_url = 'https://github.com/OpenNeuroDerivatives/ds000001-fmriprep.git'
rawdata_url = 'https://github.com/OpenNeuroDatasets/ds000001.git'
dl.install(source=rawdata_url, path=rawdata_path)
dl.install(source=fmriprep_url, path=fmriprep_path)
```

### Get data for each subject

By `datalad.api.install`, datalad downloads all symlinks without storing the actual data locally. We can then use `datalad.api.get` to get the data we need for our analysis. 
We need to get four types of data from two folders:

1. event_info: `*events.tsv` from `rawdata_path`
2. bold: `*space-MNI152NLin2009cAsym_res-2_desc-preproc_bold.nii.gz` from `fmriprep_path`
3. mask: `*space-MNI152NLin2009cAsym_res-2_desc-brain_mask.nii.gz` from `fmriprep_path`
4. confounds: `*desc-confounds_timeseries.tsv` from `fmriprep_path` (this is implicitly needed by `load_confounds_strategy`)

```{code-cell} ipython3
@pydra.mark.task
@pydra.mark.annotate(
    {
        'subj_id': int,
        'return': {'subj_id': int, 'subj_events': list, 'subj_imgs':list, 'subj_masks':list},
    }
)
def get_subjdata(subj_id):
    print(f"\nDownload data for subject-{subj_id}")
    # get events.tsv 
    subj_events = glob.glob(os.path.join(rawdata_path, 'sub-%02d' % subj_id, 'func', '*events.tsv'))
    subj_events.sort()
    for i in subj_events:
        dl.get(i, dataset=rawdata_path)
    # get bold
    subj_imgs = glob.glob(os.path.join(fmriprep_path, 'sub-%02d' % subj_id, 'func', '*space-MNI152NLin2009cAsym_res-2_desc-preproc_bold.nii.gz'))
    subj_imgs.sort()
    for i in subj_imgs:
        dl.get(i, dataset=fmriprep_path)
    # get mask
    subj_masks = glob.glob(os.path.join(fmriprep_path, 'sub-%02d' % subj_id, 'func', '*space-MNI152NLin2009cAsym_res-2_desc-brain_mask.nii.gz'))
    subj_masks.sort()
    for i in subj_masks:
        dl.get(i, dataset=fmriprep_path)
    # get confounds list
    subj_confounds = glob.glob(os.path.join(fmriprep_path, 'sub-%02d' % subj_id, 'func', '*desc-confounds_timeseries.tsv'))
    subj_confounds.sort()
    for i in subj_confounds:
        dl.get(i, dataset=fmriprep_path)
    return subj_id, subj_events, subj_imgs, subj_masks
```

## First-Level GLM

The first-level GLM has two parts:
- conduct GLM for each run on every subject
- average across runs for each subject with a fixed-effect model

+++

### Get the first-level design matrix

The design matrix is a _M(row)_ x _N(columns)_ matrix. _M_ corresponds to the number of _tr_, while _N_ corresponds to event conditions + confounds.

```{code-cell} ipython3
@pydra.mark.task
@pydra.mark.annotate(
    {
        'tr': float,
        'n_scans': int,
        'hrf_model': str,
        'subj_id': int,
        'run_id': int,
        'subj_imgs': list,
        'subj_events':list,
        'return': {'dm_path': str, 'run_id': int},
    }
)
def get_firstlevel_dm(tr, n_scans, hrf_model, subj_id, run_id, subj_imgs, subj_events):
    print(f"\nGet subject-{subj_id}, run-{run_id} firstlevel GLM design matrix...\n")
    # read event file
    run_img = subj_imgs[run_id-1]
    run_event = subj_events[run_id-1]
    event = pd.read_csv(run_event, sep='\t').fillna(0)
    event = event[['onset', 'duration', 'trial_type']]
    # get list of confounds directly from fmriprepped bold
    confounds = load_confounds_strategy(run_img, denoise_strategy='simple')[0]
    frame_times = np.arange(n_scans) * tr
    design_matrix = make_first_level_design_matrix(frame_times, event, 
                                                   hrf_model=hrf_model,
                                                   add_regs=confounds)          

    # make sure all design matrices have the same length of column
    # if you have a block design, this is not needed.
    # 39 = 4(events) + 34(confounds) + 13(drift) + 1(constant)
    assert design_matrix.shape[1] == 52, "This design matrix has the wrong column number"
    # sort the column order alphabetical for contrasts
    design_matrix = design_matrix.reindex(sorted(design_matrix.columns), axis=1)
    dm_path = os.path.join(workflow_out_dir, 'sub-%s_run-%s_designmatrix.csv' % (subj_id, run_id))
    design_matrix.to_csv(dm_path, index=None)
    return dm_path, run_id
```

### Set up the first-level contrasts

```{code-cell} ipython3
@pydra.mark.task
@pydra.mark.annotate(
    {
        'subj_id': int,
        'run_id': int,
        'dm_path': str,
        'return': {'contrasts': dict},
    }
)
def set_contrast(subj_id, run_id, dm_path):
    print(f"\nSet firstlevel contrast for subject-{subj_id}, run-{run_id} ...\n") 
    design_matrix = pd.read_csv(dm_path)
    contrast_matrix = np.eye(design_matrix.shape[1])
    basic_contrasts = dict([(column, contrast_matrix[i])
                      for i, column in enumerate(design_matrix.columns)])
    contrasts = {
        'pumps-control': basic_contrasts['pumps_demean'] - basic_contrasts['control_pumps_demean'],
        'control-pumps': -basic_contrasts['control_pumps_demean'] + basic_contrasts['pumps_demean'],
        'pumps-baseline': basic_contrasts['pumps_demean'],
        'cash-baseline': basic_contrasts['cash_demean'],
        'explode-baseline': basic_contrasts['explode_demean']
        }
    return contrasts
```

### Fit the first level GLM

```{code-cell} ipython3
@pydra.mark.task
@pydra.mark.annotate(
    {
        'subj_id': int,
        'run_id': int,
        'subj_imgs': list,
        'subj_masks': list,
        'smoothing_fwhm': float,
        'dm_path': str,
        'contrasts':dict,
        'return': {'effect_size_path_dict': dict, 'effect_variance_path_dict': dict},
    }
)
def firstlevel_estimation(subj_id, run_id, subj_imgs, subj_masks, smoothing_fwhm, dm_path, contrasts):
    print(f"\nStart firstlevel estimation for subject-{subj_id}, run-{run_id} ...\n")
    print('Fit the firstlevel model...')
    # fit the (fixed-effects) firstlevel model with three runs simultaneously
<<<<<<< HEAD
    run_img = subj_imgs[run_id-1]
    run_mask = subj_masks[run_id-1]
    first_level_model = FirstLevelModel(mask_img=run_mask, smoothing_fwhm=smoothing_fwhm)
    dm= pd.read_csv(dm_path)
    first_level_model = first_level_model.fit(run_img, design_matrices=dm)
=======
    first_level_model = FirstLevelModel(mask_img=mask, smoothing_fwhm=smoothing_fwhm)
    dms = [pd.read_csv(pth) for pth in design_matrices]
    first_level_model = first_level_model.fit(subj_imgs, design_matrices=dms)
>>>>>>> 80e4579a
    print('Computing contrasts...')
    effect_size_path_dict = dict.fromkeys(contrasts.keys())
    effect_variance_path_dict = dict.fromkeys(contrasts.keys())
    for index, (contrast_id, contrast_val) in enumerate(contrasts.items()):
        print('  Contrast % 2i out of %i: %s' % (
            index + 1, len(contrasts), contrast_id))
        # Estimate the contasts. Note that the model implicitly computes a fixed
        # effect across the two sessions
        res = first_level_model.compute_contrast(contrast_val, output_type='all')
        # write the resulting stat images to file
        effect_size_path = os.path.join(workflow_out_dir, 'sub-%s_run-%s_contrast-%s_effect_size.nii.gz' % (subj_id, run_id, contrast_id))
        effect_variance_path = os.path.join(workflow_out_dir, 'sub-%s_run-%s_contrast-%s_effect_varaince.nii.gz' % (subj_id, run_id, contrast_id))
        effect_size_path_dict[contrast_id] = effect_size_path
        effect_variance_path_dict[contrast_id] = effect_variance_path
        res['effect_size'].to_filename(effect_size_path)
        res['effect_variance'].to_filename(effect_variance_path)
        
    return effect_size_path_dict, effect_variance_path_dict
```

### Create the first-level GLM workflow

This workflow include GLM for each run.

```{code-cell} ipython3
:tags: []

# initiate the first-level GLM workflow
wf_firstlevel = Workflow(
    name='wf_firstlevel',
    input_spec=[
        'subj_id',
        'run_id',
        'subj_imgs',
        'subj_events',
        'subj_masks',
        'tr',
        'n_scans',
        'hrf_model',
        'smoothing_fwhm'
    ],
)

wf_firstlevel.split('run_id')
# add task - get_firstlevel_dm
wf_firstlevel.add(
    get_firstlevel_dm(
        name = "get_firstlevel_dm",
        tr = wf_firstlevel.lzin.tr, 
        n_scans = wf_firstlevel.lzin.n_scans, 
        hrf_model = wf_firstlevel.lzin.hrf_model, 
        subj_id = wf_firstlevel.lzin.subj_id, 
        run_id = wf_firstlevel.lzin.run_id, 
        subj_imgs = wf_firstlevel.lzin.subj_imgs, 
        subj_events = wf_firstlevel.lzin.subj_events,
    )
)

# add task - set_contrast
wf_firstlevel.add(
    set_contrast(
        name = "set_contrast",
        subj_id = wf_firstlevel.lzin.subj_id,
        run_id = wf_firstlevel.get_firstlevel_dm.lzout.run_id,
        dm_path = wf_firstlevel.get_firstlevel_dm.lzout.dm_path
    )
)

# add task - firstlevel_estimation
wf_firstlevel.add(
    firstlevel_estimation(
        name = "firstlevel_estimation",
        subj_id = wf_firstlevel.lzin.subj_id, 
        run_id = wf_firstlevel.get_firstlevel_dm.lzout.run_id, 
        subj_imgs = wf_firstlevel.lzin.subj_imgs, 
        subj_masks = wf_firstlevel.lzin.subj_masks,
        smoothing_fwhm = wf_firstlevel.lzin.smoothing_fwhm, 
        dm_path = wf_firstlevel.get_firstlevel_dm.lzout.dm_path, 
        contrasts = wf_firstlevel.set_contrast.lzout.contrasts
    )
)


wf_firstlevel.combine('run_id')
# specify output
wf_firstlevel.set_output(
    [
        ('first_level_contrast', wf_firstlevel.set_contrast.lzout.contrasts),
        ('first_level_effect_size_list', wf_firstlevel.firstlevel_estimation.lzout.effect_size_path_dict),
        ('first_level_effect_variance_list', wf_firstlevel.firstlevel_estimation.lzout.effect_variance_path_dict),
    ]
)
```

### Compute fixed effects

Before we move to the second(group) level, we need to average results from all three runs from a fixed effect model

```{code-cell} ipython3
@pydra.mark.task
@pydra.mark.annotate(
    {'subj_id': int, 
     'subj_masks': list,
     'contrasts': list,
     'effect_size_path_dict_list': list,
     'effect_variance_path_dict_list': list,
     'return': {'fixed_fx_contrast_path_dict': dict, 'fixed_fx_variance_path_dict': dict, 'fixed_fx_ttest_path_dict': dict},
    }
)
def get_fixed_effcts(subj_id, subj_masks, contrasts, effect_size_path_dict_list, effect_variance_path_dict_list):
    
    print(f'Compute fixed effects for subject-{subj_id}...')
    # average mask across three runs
    mean_mask = math_img('np.mean(img, axis=-1)', img=subj_masks)
    # binarize the mean mask
    mask = math_img('img > 0', img=mean_mask)
    fixed_fx_contrast_path_dict =dict.fromkeys(contrasts[0].keys())
    fixed_fx_variance_path_dict = dict.fromkeys(contrasts[0].keys())
    fixed_fx_ttest_path_dict = dict.fromkeys(contrasts[0].keys())
    for index, (contrast_id, contrast_val) in enumerate(contrasts[0].items()):
        print(' Contrast % 2i out of %i: %s' % (index + 1, len(contrasts[0]), contrast_id))
        contrast_imgs = [nib.load(img_dict[contrast_id]) for img_dict in effect_size_path_dict_list]
        variance_imgs = [nib.load(img_dict[contrast_id]) for img_dict in effect_variance_path_dict_list]
        fixed_fx_contrast, fixed_fx_variance, fixed_fx_ttest = compute_fixed_effects(contrast_imgs, variance_imgs, mask)
        
        effect_size_path = os.path.join(workflow_out_dir, 'sub-%s_contrast-%s_fx_effect_size.nii.gz' % (subj_id, contrast_id))
        variance_path = os.path.join(workflow_out_dir, 'sub-%s_contrast-%s_fx_effect_varaince.nii.gz' % (subj_id, contrast_id))
        ttest_path = os.path.join(workflow_out_dir, 'sub-%s_contrast-%s_ttest_map.nii.gz' % (subj_id, contrast_id))
        fixed_fx_contrast_path_dict[contrast_id] = effect_size_path
        fixed_fx_variance_path_dict[contrast_id] = variance_path
        fixed_fx_ttest_path_dict[contrast_id]  = ttest_path
        
        fixed_fx_contrast.to_filename(effect_size_path)
        fixed_fx_variance.to_filename(variance_path)
        fixed_fx_ttest.to_filename(ttest_path)
    return fixed_fx_contrast_path_dict, fixed_fx_variance_path_dict, fixed_fx_ttest_path_dict
```

### Create the fixed effect workflow


```{code-cell} ipython3
# initiate the fixed effect GLM workflow
wf_fixed_effect = Workflow(
    name='wf_fixed_effect',
    input_spec=[
        'subj_id',
        'run_id',
        'tr',
        'n_scans',
        'hrf_model',
        'smoothing_fwhm'
    ],
)

wf_fixed_effect.split('subj_id')
# add task - get_subj_file
wf_fixed_effect.add(
    get_subjdata(
        name = "get_subjdata",
        subj_id = wf_fixed_effect.lzin.subj_id, 
    )
)
wf_firstlevel.inputs.subj_id = wf_fixed_effect.get_subjdata.lzout.subj_id
wf_firstlevel.inputs.run_id = wf_fixed_effect.lzin.run_id
wf_firstlevel.inputs.tr = wf_fixed_effect.lzin.tr
wf_firstlevel.inputs.n_scans = wf_fixed_effect.lzin.n_scans
wf_firstlevel.inputs.hrf_model = wf_fixed_effect.lzin.hrf_model
wf_firstlevel.inputs.smoothing_fwhm = wf_fixed_effect.lzin.smoothing_fwhm
wf_firstlevel.inputs.subj_imgs = wf_fixed_effect.get_subjdata.lzout.subj_imgs
wf_firstlevel.inputs.subj_events = wf_fixed_effect.get_subjdata.lzout.subj_events
wf_firstlevel.inputs.subj_masks = wf_fixed_effect.get_subjdata.lzout.subj_masks
wf_fixed_effect.add(wf_firstlevel)

wf_fixed_effect.add(
    get_fixed_effcts(
        name = "get_fixed_effcts",
        subj_id = wf_fixed_effect.get_subjdata.lzout.subj_id, 
        subj_masks = wf_fixed_effect.get_subjdata.lzout.subj_masks,
        contrasts = wf_fixed_effect.wf_firstlevel.lzout.first_level_contrast, 
        effect_size_path_dict_list = wf_fixed_effect.wf_firstlevel.lzout.first_level_effect_size_list, 
        effect_variance_path_dict_list = wf_fixed_effect.wf_firstlevel.lzout.first_level_effect_variance_list
    )
)

wf_fixed_effect.combine('subj_id')
# specify output
wf_fixed_effect.set_output(
    [
        ('first_level_contrast', wf_fixed_effect.wf_firstlevel.lzout.first_level_contrast),
        ('fx_effect_size_list', wf_fixed_effect.get_fixed_effcts.lzout.fixed_fx_contrast_path_dict),
        ('fx_effect_variance_list', wf_fixed_effect.get_fixed_effcts.lzout.fixed_fx_variance_path_dict),
        ('fx_t_test_list', wf_fixed_effect.get_fixed_effcts.lzout.fixed_fx_ttest_path_dict),
    ]
)
```

## Second-Level GLM

The second level GLM, as known as the group level, averages results across subjects, containing the following steps:
- construct design matrix
- fit the second-level GLM
- statistical testing

+++ {"tags": []}

### Get second-level design matrix

This is a one-group design. So we need a design matrix for a one-sample test.

The design matrix is a single column of ones, corresponding to the model intercept.

```{code-cell} ipython3
@pydra.mark.task
@pydra.mark.annotate(
    {'n_subj': int, 'return': {'design_matrix': ty.Any}}
)
def get_secondlevel_dm(n_subj):
    t1 = datetime.datetime.now()
    print(f"\nGet secondlevel design matrix ...\n")
    design_matrix = pd.DataFrame([1] * n_subj,columns=['intercept'])
    return design_matrix
```

### Fit the second level GLM

Here, we use the list of FirstLevel z-maps as the input for the SecondLevelModel.

```{code-cell} ipython3
@pydra.mark.task
@pydra.mark.annotate(
    {'firstlevel_stats_list': list, 'design_matrix': ty.Any, 'firstlevel_contrast':list, 
     'return': {'secondlevel_mask': ty.Any, 'stat_maps_dict': dict}}
)
def secondlevel_estimation(firstlevel_stats_list, design_matrix, firstlevel_contrast):   
    print(f"\nStart secondlevel estimation ...\n")
    stat_maps_dict = dict.fromkeys(firstlevel_contrast[0][0].keys())
    for index, (contrast_id, contrast_val) in enumerate(firstlevel_contrast[0][0].items()):
        print(' Contrast % 2i out of %i: %s' % (
            index + 1, len(firstlevel_contrast[0]), contrast_id))
        second_level_input = [nib.load(stats_dict[contrast_id]) for stats_dict in firstlevel_stats_list]
        second_level_model = SecondLevelModel()
        second_level_model = second_level_model.fit(second_level_input, design_matrix=design_matrix)
        secondlevel_mask = second_level_model.masker_.mask_img_
    
        stats = second_level_model.compute_contrast(output_type='all')
        # write the resulting stat images to file
        z_image_path = os.path.join(workflow_out_dir, 'secondlevel_contrast-%s_z_map.nii.gz' % contrast_id)
        stat_maps_dict[contrast_id] = stats
        stats['z_score'].to_filename(z_image_path)
    return secondlevel_mask, stat_maps_dict
```

### Create the second-level GLM workflow

```{code-cell} ipython3
# initiate the first-level GLM workflow
wf_secondlevel = Workflow(
    name='wf_secondlevel',
    input_spec=[
        'n_subj',
        'firstlevel_stats_list', 
        'firstlevel_contrast',
        'n_perm',
    ],
)

# add task - get_secondlevel_dm
wf_secondlevel.add(
    get_secondlevel_dm(
        name = "get_secondlevel_dm",
        n_subj = wf_secondlevel.lzin.n_subj, 
    )
)

# add task - secondlevel_estimation
wf_secondlevel.add(
    secondlevel_estimation(
        name = "secondlevel_estimation",
        firstlevel_stats_list = wf_secondlevel.lzin.firstlevel_stats_list,  
        design_matrix = wf_secondlevel.get_secondlevel_dm.lzout.design_matrix, 
        firstlevel_contrast = wf_secondlevel.lzin.firstlevel_contrast
    )
)

# specify output
wf_secondlevel.set_output(
    [
        ('second_level_designmatrix', wf_secondlevel.get_secondlevel_dm.lzout.design_matrix),
        ('second_level_mask', wf_secondlevel.secondlevel_estimation.lzout.secondlevel_mask),
        ('second_level_stats_map', wf_secondlevel.secondlevel_estimation.lzout.stat_maps_dict)
    ]
)
```

## Statistical Testing

In this section, we present different ways of doing statistical testing

1. Cluster-thresholding without multiple comparison
2. Multiple comparison using FDR
3. Paramatric testing
4. Nonparamatric testing

+++

### Cluster-thresholding and Plot without multiple comparison

Threshold the resulting map without multiple comparisons correction, abs(z) > 3.29 (equivalent to p < 0.001), cluster size > 10 voxels.

```{code-cell} ipython3
@pydra.mark.task
@pydra.mark.annotate(
    {'stat_maps_dict': dict, 'threshold': float, 'cluster_threshold': int, 
     'return': {'thresholded_map_dict': dict, 'plot_contrast_dict': dict}}
)
def cluster_thresholding(stat_maps_dict, threshold, cluster_threshold):
    t1 = datetime.datetime.now()
    print("\nStart cluster thresholding ...\n")
    thresholded_map_dict = dict.fromkeys(stat_maps_dict.keys())
    plot_contrast_dict = dict.fromkeys(stat_maps_dict.keys())
    for index, (stats_id, stats_val) in enumerate(stat_maps_dict.items()):
        print('Contrast % 2i out of %i: %s' % (
            index + 1, len(stat_maps_dict), stats_id))
        thresholded_map = threshold_img(
            img = stats_val['z_score'],
            threshold=threshold,
            cluster_threshold=cluster_threshold,
            two_sided=True,
        )
        thresholded_map_path = os.path.join(workflow_out_dir, 'secondlevel_cluster_thresholded_contrast-%s_z_map.nii.gz' % stats_id)
        thresholded_map_dict[stats_id] = thresholded_map_path
        thresholded_map.to_filename(thresholded_map_path)
        plot_path = os.path.join(workflow_out_dir, 
                                   'secondlevel_cluster_thresholded_contrast-%s_zmap.jpg' % stats_id)
        plot_contrast_dict[stats_id] = plot_path
        plot_stat_map(thresholded_map,
                               title='Cluster Thresholded z map',
                               output_file=plot_path)
    print("\nCluster thresholding is done")
    return thresholded_map_dict, plot_contrast_dict
```

### Multiple comparison and Plot

We have the following choices:
- `fdr`: False Discovery Rate (FDR <.05) and no cluster-level threshold
- `fpr`: False Positive Rate
- `bonferroni`

More details see [here](https://nilearn.github.io/stable/modules/generated/nilearn.glm.threshold_stats_img.html#nilearn.glm.threshold_stats_img)

```{code-cell} ipython3
@pydra.mark.task
@pydra.mark.annotate(
    {'stat_maps_dict': dict, 'alpha': float, 'height_control': str, 
     'return': {'thresholded_map_dict': dict, 'plot_contrast_dict': dict}}
)
def multiple_comparison(stat_maps_dict, alpha, height_control):
    print("\nStart multiple comparison ...\n")
    from nilearn.glm import threshold_stats_img
    from nilearn.plotting import plot_stat_map
    thresholded_map_dict = dict.fromkeys(stat_maps_dict.keys())
    plot_contrast_dict = dict.fromkeys(stat_maps_dict.keys())
    for index, (stats_id, stats_val) in enumerate(stat_maps_dict.items()):
        print('Contrast % 2i out of %i: %s' % (
            index + 1, len(stat_maps_dict), stats_id))
        thresholded_map, threshold = threshold_stats_img(
            stat_img=stats_val['z_score'], 
            alpha=alpha, 
            height_control=height_control)
        thresholded_map_path = os.path.join(workflow_out_dir, 
                                         'secondlevel_multiple_comp_corrected_contrast-%s_z_map.nii.gz' % stats_id)
        thresholded_map_dict[stats_id] = thresholded_map_path
        thresholded_map.to_filename(thresholded_map_path)
        plot_path = os.path.join(workflow_out_dir, 
                                   'secondlevel_multiple_comp_corrected_contrast-%s_zmap.jpg' % stats_id)
        plot_contrast_dict[stats_id] = plot_path
        plot_stat_map(thresholded_map,
                      title='Thresholded z map, expected fdr = .05',
                      threshold=threshold, 
                      output_file=plot_path)
    print("\nMultiple comparison is done")
    return thresholded_map_dict, plot_contrast_dict
```

### Paramatric test & Plot

We threshold the second level contrast at uncorrected p < 0.001.

A nilearn example see [here](https://nilearn.github.io/dev/auto_examples/05_glm_second_level/plot_second_level_one_sample_test.html)

```{code-cell} ipython3
@pydra.mark.task
@pydra.mark.annotate(
    {'stat_maps_dict': dict, 
     'secondlevel_mask': ty.Any,
     'return': {'thresholded_map_dict': dict, 'plot_contrast_dict': dict}}
)
def parametric_test(stat_maps_dict, secondlevel_mask):
    print("\nStart parametric test ...\n")
    thresholded_map_dict = dict.fromkeys(stat_maps_dict.keys())
    plot_contrast_dict = dict.fromkeys(stat_maps_dict.keys())
    for index, (stats_id, stats_val) in enumerate(stat_maps_dict.items()):
        print('Contrast % 2i out of %i: %s' % (
            index + 1, len(stat_maps_dict), stats_id))
        p_val = stats_val['p_value']
        n_voxels = np.sum(get_data(img=secondlevel_mask))
        # Correcting the p-values for multiple testing and taking negative logarithm
        neg_log_pval = math_img("-np.log10(np.minimum(1, img * {}))"
                                .format(str(n_voxels)),
                                img=p_val)
        
        thresholded_map_path = os.path.join(workflow_out_dir, 'secondlevel_paramatric_thresholded_contrast-%s_z_map.nii.gz' % stats_id)
        thresholded_map_dict[stats_id] = thresholded_map_path
        neg_log_pval.to_filename(thresholded_map_path)
    
        # Since we are plotting negative log p-values and using a threshold equal to 1,
        # it corresponds to corrected p-values lower than 10%, meaning that there is
        # less than 10% probability to make a single false discovery (90% chance that
        # we make no false discovery at all).  This threshold is much more conservative
        # than the previous one.
        title = ('parametric test (FWER < 10%)')
        plot_path = os.path.join(workflow_out_dir, 
                                   'secondlevel_paramatric_thresholded_contrast-%s_zmap.jpg' % stats_id)
        plot_contrast_dict[stats_id] = plot_path
        plot_stat_map(
            neg_log_pval, colorbar=True,
            title=title, output_file=plot_path)
    print("\nParametric test is done")
    return thresholded_map_dict, plot_contrast_dict
```

### Non-paramatric test & Plot

Here we compute the (corrected) negative log p-values with permutation test.

```{code-cell} ipython3
@pydra.mark.task
@pydra.mark.annotate(
    {'firstlevel_stats_list': list, 'smoothing_fwhm':float,'design_matrix': ty.Any, 'firstlevel_contrast': list, 'n_perm': int, 
     'return': {'thresholded_map_dict': dict, 'plot_contrast_dict': dict}}
)
def nonparametric_test(firstlevel_stats_list, smoothing_fwhm, design_matrix, firstlevel_contrast, n_perm):
    print(f"\nStart nonparametric test ...\n")
    thresholded_map_dict = dict.fromkeys(firstlevel_contrast[0][0].keys())
    plot_contrast_dict = dict.fromkeys(firstlevel_contrast[0][0].keys())
    for index, (contrast_id, contrast_val) in enumerate(firstlevel_contrast[0][0].items()):
        print('  Contrast % 2i out of %i: %s' % (
            index + 1, len(firstlevel_contrast[0]), contrast_id))
        # here we set threshold as none to do voxel-level FWER-correction.
        second_level_input = [nib.load(stats_dict[contrast_id]) for stats_dict in firstlevel_stats_list]
        neg_log_pvals_permuted_ols_unmasked = \
            non_parametric_inference(second_level_input=second_level_input, design_matrix=design_matrix,
                                     model_intercept=True, n_perm=n_perm,
                                     two_sided_test=False, smoothing_fwhm=smoothing_fwhm, n_jobs=1)
        thresholded_map_path = os.path.join(workflow_out_dir, 'secondlevel_permutation_contrast-%s_z_map.nii.gz' % contrast_id)
        thresholded_map_dict[contrast_id] = thresholded_map_path
        neg_log_pvals_permuted_ols_unmasked.to_filename(thresholded_map_path)
        # here I actually have more than one contrast
        title = ('permutation test (FWER < 10%)')
        plot_path = os.path.join(workflow_out_dir, 'secondlevel_permutation_contrast-%s_zmap.jpg' % contrast_id)
        plot_contrast_dict[contrast_id] = plot_path
        plot_stat_map(
            neg_log_pvals_permuted_ols_unmasked, colorbar=True, 
            title=title, output_file=plot_path)
    print("\nPermutation is done")
    return thresholded_map_dict, plot_contrast_dict
```

## The Ultimate Workflow

Now, let's connect all tasks and workflows together.

Here we randomly choose **5** subjects to perform the analysis. 

For computational time, we set `n_perm=100`.

```{code-cell} ipython3
wf = Workflow(
    name='twolevel_glm',
    input_spec=['n_subj'],
)

wf.inputs.n_subj = 5

# randomly choose subjects
wf_fixed_effect.inputs.subj_id = random.sample(range(1,17), wf.inputs.n_subj)
wf_fixed_effect.inputs.run_id =[1,2,3]
wf_fixed_effect.inputs.tr = 2.3
wf_fixed_effect.inputs.n_scans = 300
wf_fixed_effect.inputs.hrf_model = 'glover'
wf_fixed_effect.inputs.smoothing_fwhm = 5.0
wf.add(wf_fixed_effect)

wf_secondlevel.inputs.n_subj = wf.inputs.n_subj
wf_secondlevel.inputs.firstlevel_stats_list = wf.wf_fixed_effect.lzout.fx_t_test_list 
wf_secondlevel.inputs.firstlevel_contrast = wf.wf_fixed_effect.lzout.first_level_contrast
wf.add(wf_secondlevel)

# add task - cluster_thresholding
wf.add(
    cluster_thresholding(
        name = "cluster_thresholding",
        stat_maps_dict = wf.wf_secondlevel.lzout.second_level_stats_map, 
        threshold = 3.29, 
        cluster_threshold = 10
    )
)


# add task - multiple_comparison
wf.add(
    multiple_comparison(
        name = "multiple_comparison",
        stat_maps_dict = wf.wf_secondlevel.lzout.second_level_stats_map, 
        alpha = 0.05,
        height_control = 'fdr'
    )
)

# add task - parametric_test
wf.add(
    parametric_test(
        name = "parametric_test",
        stat_maps_dict =  wf.wf_secondlevel.lzout.second_level_stats_map, 
        secondlevel_mask = wf.wf_secondlevel.lzout.second_level_mask
    )
    
)

# add task - nonparametric_test
wf.add(
    nonparametric_test(
        name = "nonparametric_test",
        firstlevel_stats_list = wf.wf_fixed_effect.lzout.fx_t_test_list,
        smoothing_fwhm = 5.0,
        design_matrix = wf.wf_secondlevel.lzout.second_level_designmatrix,
        firstlevel_contrast = wf.wf_fixed_effect.lzout.first_level_contrast,
        n_perm = 100,
    )
)

wf.set_output(
    [
        ('second_level_stats_map', wf.wf_secondlevel.lzout.second_level_stats_map)   
    ]
)
```

```{code-cell} ipython3
:tags: []

from pydra import Submitter

with Submitter(plugin='cf', n_procs=2) as submitter:
    submitter(wf)

results = wf.result()

print(results)
```

## Let's Plot!

We only use 2 subjects, so it's reasonable the following plots have nothing survived from testing.

+++

### Cluster Thresholding

```{code-cell} ipython3
from IPython.display import Image
ct_list = glob.glob(os.path.join(workflow_out_dir, "secondlevel_cluster_thresholded*.jpg"))
Image(filename=ct_list[0])
```

### Multiple Comparison

```{code-cell} ipython3
mc_list = glob.glob(os.path.join(workflow_out_dir, "secondlevel_multiple_comp*.jpg"))
Image(filename=mc_list[0])
```

### Paramatric Test

```{code-cell} ipython3
pt_list = glob.glob(os.path.join(workflow_out_dir, "secondlevel_paramatric*.jpg"))
Image(filename=pt_list[0])
```

### Nonparamatric Test

```{code-cell} ipython3
npt_list = glob.glob(os.path.join(workflow_out_dir, "secondlevel_permutation*.jpg"))
Image(filename=npt_list[0])
```<|MERGE_RESOLUTION|>--- conflicted
+++ resolved
@@ -5,7 +5,7 @@
     extension: .md
     format_name: myst
     format_version: 0.13
-    jupytext_version: 1.14.1
+    jupytext_version: 1.13.8
 kernelspec:
   display_name: Python 3 (ipykernel)
   language: python
@@ -238,17 +238,11 @@
     print(f"\nStart firstlevel estimation for subject-{subj_id}, run-{run_id} ...\n")
     print('Fit the firstlevel model...')
     # fit the (fixed-effects) firstlevel model with three runs simultaneously
-<<<<<<< HEAD
     run_img = subj_imgs[run_id-1]
     run_mask = subj_masks[run_id-1]
     first_level_model = FirstLevelModel(mask_img=run_mask, smoothing_fwhm=smoothing_fwhm)
     dm= pd.read_csv(dm_path)
     first_level_model = first_level_model.fit(run_img, design_matrices=dm)
-=======
-    first_level_model = FirstLevelModel(mask_img=mask, smoothing_fwhm=smoothing_fwhm)
-    dms = [pd.read_csv(pth) for pth in design_matrices]
-    first_level_model = first_level_model.fit(subj_imgs, design_matrices=dms)
->>>>>>> 80e4579a
     print('Computing contrasts...')
     effect_size_path_dict = dict.fromkeys(contrasts.keys())
     effect_variance_path_dict = dict.fromkeys(contrasts.keys())
@@ -389,7 +383,6 @@
 
 ### Create the fixed effect workflow
 
-
 ```{code-cell} ipython3
 # initiate the fixed effect GLM workflow
 wf_fixed_effect = Workflow(
@@ -488,7 +481,7 @@
     stat_maps_dict = dict.fromkeys(firstlevel_contrast[0][0].keys())
     for index, (contrast_id, contrast_val) in enumerate(firstlevel_contrast[0][0].items()):
         print(' Contrast % 2i out of %i: %s' % (
-            index + 1, len(firstlevel_contrast[0]), contrast_id))
+            index + 1, len(firstlevel_contrast[0][0]), contrast_id))
         second_level_input = [nib.load(stats_dict[contrast_id]) for stats_dict in firstlevel_stats_list]
         second_level_model = SecondLevelModel()
         second_level_model = second_level_model.fit(second_level_input, design_matrix=design_matrix)
@@ -698,7 +691,7 @@
     plot_contrast_dict = dict.fromkeys(firstlevel_contrast[0][0].keys())
     for index, (contrast_id, contrast_val) in enumerate(firstlevel_contrast[0][0].items()):
         print('  Contrast % 2i out of %i: %s' % (
-            index + 1, len(firstlevel_contrast[0]), contrast_id))
+            index + 1, len(firstlevel_contrast[0][0]), contrast_id))
         # here we set threshold as none to do voxel-level FWER-correction.
         second_level_input = [nib.load(stats_dict[contrast_id]) for stats_dict in firstlevel_stats_list]
         neg_log_pvals_permuted_ols_unmasked = \
